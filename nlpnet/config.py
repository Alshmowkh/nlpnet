--- conflicted
+++ resolved
@@ -32,7 +32,14 @@
         ('caps_features_pos'           , 'caps-features-pos.npy'),
         ('suffix_features_pos'         , 'suffix-features-pos.npy'),
         ('prefix_features_pos'         , 'prefix-features-pos.npy'),
-
+        
+        # dependency
+        ('network_dependency', 'dep-network.npz'),
+        ('type_features_dependency', 'types-features-dep.npy'),
+        ('caps_features_pos', 'caps-features-dep.npy'),
+        ('pos_features_dependency', 'pos-features-dep.npy'),
+        ('metadata_dependency', 'metadata-dep.pickle'),
+        
         # chunk
         ('chunk_tag_dict'              , 'chunk-tag-dict.pickle'),
         ('chunk_tags'                  , 'chunk-tags.txt'),
@@ -71,76 +78,12 @@
         ]
     }
 
+         # dependency parsing
+         
+
+
 def set_data_dir(directory):
     """Sets the global data directory containing the data for the models."""
     global data_dir, FILES
     data_dir = directory
-<<<<<<< HEAD
-
-    FILES = {
-         # cross-task data
-         'vocabulary': os.path.join(data_dir, 'vocabulary.txt'),
-         'word_dict_dat': os.path.join(data_dir, 'vocabulary.txt'), # deprecated
-         'type_features': os.path.join(data_dir, 'types-features.npy'),
-         'termvectors': os.path.join(data_dir, 'termvectors.txt'),
-         
-         # POS
-         'network_pos': os.path.join(data_dir, 'pos-network.npz'),
-         'pos_tags': os.path.join(data_dir, 'pos-tags.txt'),
-         'pos_tag_dict': os.path.join(data_dir, 'pos-tags.txt'),
-         'suffixes': os.path.join(data_dir, 'suffixes.txt'),
-         'prefixes': os.path.join(data_dir, 'prefixes.txt'),
-         'metadata_pos': os.path.join(data_dir, 'metadata-pos.pickle'),
-         'type_features_pos': os.path.join(data_dir, 'types-features-pos.npy'),
-         'caps_features_pos': os.path.join(data_dir, 'caps-features-pos.npy'),
-         'suffix_features_pos': os.path.join(data_dir, 'suffix-features-pos.npy'),
-         'prefix_features_pos': os.path.join(data_dir, 'prefix-features-pos.npy'),
-         
-         # chunk
-         'chunk_tag_dict': os.path.join(data_dir, 'chunk-tag-dict.pickle'),
-         'chunk_tags': os.path.join(data_dir, 'chunk-tags.txt'),
-         
-         # dependency parsing
-         'network_dependency': os.path.join(data_dir, 'dep-network.npz'),
-         'type_features_dependency': os.path.join(data_dir, 'types-features-dep.npy'),
-         'caps_features_pos': os.path.join(data_dir, 'caps-features-dep.npy'),
-         'pos_features_dependency': os.path.join(data_dir, 'pos-features-dep.npy'),
-         'metadata_dependency': os.path.join(data_dir, 'metadata-dep.pickle'),
-         
-         # SRL
-         'network_srl': os.path.join(data_dir, 'srl-network.npz'),
-         'network_srl_boundary': os.path.join(data_dir, 'srl-id-network.npz'),
-         'network_srl_classify': os.path.join(data_dir, 'srl-class-network.npz'),
-         'network_srl_predicates': os.path.join(data_dir, 'srl-class-predicates.npz'),
-         'srl_iob_tag_dict': os.path.join(data_dir, 'srl-tags.txt'),
-         'srl_iob_tags': os.path.join(data_dir, 'srl-tags.txt'),
-         'srl_tags': os.path.join(data_dir, 'srl-tags.txt'),
-         'srl_classify_tag_dict': os.path.join(data_dir, 'srl-tags.txt'),
-         'srl_classify_tags': os.path.join(data_dir, 'srl-tags.txt'),
-         'srl_predicates_tag_dict': os.path.join(data_dir, 'srl-predicates-tags.txt'),
-         'srl_predicates_tags': os.path.join(data_dir, 'srl-predicates-tags.txt'),
-         'type_features_boundary': os.path.join(data_dir, 'types-features-id.npy'),
-         'caps_features_boundary': os.path.join(data_dir, 'caps-features-id.npy'),
-         'pos_features_boundary': os.path.join(data_dir, 'pos-features-id.npy'),
-         'chunk_features_boundary': os.path.join(data_dir, 'chunk-features-id.npy'),
-         'type_features_classify': os.path.join(data_dir, 'types-features-class.npy'),
-         'caps_features_classify': os.path.join(data_dir, 'caps-features-class.npy'),
-         'pos_features_classify': os.path.join(data_dir, 'pos-features-class.npy'),
-         'chunk_features_classify': os.path.join(data_dir, 'chunk-features-class.npy'),
-         'type_features_1step': os.path.join(data_dir, 'types-features-1step.npy'),
-         'caps_features_1step': os.path.join(data_dir, 'caps-features-1step.npy'),
-         'pos_features_1step': os.path.join(data_dir, 'pos-features-1step.npy'),
-         'chunk_features_1step': os.path.join(data_dir, 'chunk-features-1step.npy'),
-         'type_features_srl_predicates': os.path.join(data_dir, 'types-features-preds.npy'),
-         'caps_features_srl_predicates': os.path.join(data_dir, 'caps-features-preds.npy'),
-         'pos_features_srl_predicates': os.path.join(data_dir, 'pos-features-preds.npy'),
-         'metadata_srl': os.path.join(data_dir, 'metadata-srl.pickle'),
-         'metadata_srl_boundary': os.path.join(data_dir, 'metadata-srl-boundary.pickle'),
-         'metadata_srl_classify': os.path.join(data_dir, 'metadata-srl-classify.pickle'),
-         'metadata_srl_predicates': os.path.join(data_dir, 'metadata-srl-predicates.pickle')
-         }
-=======
     FILES = get_config_paths(directory)
->>>>>>> bf62a779
-
-

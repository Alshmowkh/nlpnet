--- conflicted
+++ resolved
@@ -12,8 +12,8 @@
 from . import config
 from . import attributes
 from .metadata import Metadata
-from .pos.pos_reader import POSReader
-from .srl.srl_reader import SRLReader
+from .pos import POSReader
+from .srl import SRLReader
 from .network import Network, ConvolutionalNetwork
 
 def load_network(md):
@@ -29,37 +29,7 @@
     else:
         net_class = Network
     nn = net_class.load_from_file(md.paths[md.network])
-<<<<<<< HEAD
     
-=======
-
-    logger.info('Loading features...')
-    type_features = utils.load_features_from_file(md.paths[md.type_features])
-    tables = [type_features]
-
-    if md.use_caps:
-        caps_features = utils.load_features_from_file(md.paths[md.caps_features])
-        tables.append(caps_features)
-    if md.use_prefix:
-        prefix_features = utils.load_features_from_file(md.paths[md.prefix_features])
-        for table in prefix_features:
-            # one table for each size
-            tables.append(table)
-    if md.use_suffix:
-        suffix_features = utils.load_features_from_file(md.paths[md.suffix_features])
-        for table in suffix_features:
-            # one table for each size
-            tables.append(table)
-    if md.use_pos:
-        pos_features = utils.load_features_from_file(md.paths[md.pos_features])
-        tables.append(pos_features)
-    if md.use_chunk:
-        chunk_features = utils.load_features_from_file(md.paths[md.chunk_features])
-        tables.append(chunk_features)
-
-    nn.feature_tables = tables
-
->>>>>>> dc4b6831
     logger.info('Done')
     return nn
 
@@ -84,15 +54,7 @@
 
     else:
         raise ValueError("Unknown task: %s" % md.task)
-<<<<<<< HEAD
     
-=======
-
-    tr.load_dictionary()
-    tr.load_tag_dict()
-    tr.create_converter()
-
->>>>>>> dc4b6831
     logger.info('Done')
     return tr
 
@@ -157,24 +119,12 @@
         """
         self.tokens = tokens
         self.arg_structures = arg_structures
-<<<<<<< HEAD
     
-=======
-
-
-
->>>>>>> dc4b6831
 class Tagger(object):
     """
     Base class for taggers. It should not be instantiated.
     """
-<<<<<<< HEAD
-    
     def __init__(self, data_dir=None, language='en'):
-=======
-
-    def __init__(self, data = None):
->>>>>>> dc4b6831
         """Creates a tagger and loads data preemptively"""
         asrt_msg = "nlpnet data directory is not set. \
 If you don't have the trained models, download them from http://nilc.icmc.usp.br/nlpnet/models.html"
@@ -182,15 +132,10 @@
             assert config.data_dir is not None, asrt_msg
             self.paths = config.FILES
         else:
-<<<<<<< HEAD
             self.paths = config.get_config_paths(data_dir)
         
         self.data_dir = data_dir
         self.language = language
-=======
-            self.paths = config.get_config_paths(data)
-
->>>>>>> dc4b6831
         self._load_data()
 
     def _load_data(self):
@@ -226,12 +171,8 @@
         md_pred = Metadata.load_from_file('srl_predicates', self.paths)
         self.pred_nn = load_network(md_pred)
         self.pred_reader = create_reader(md_pred)
-<<<<<<< HEAD
         self.pred_reader.create_converter()
-    
-=======
-
->>>>>>> dc4b6831
+
     def find_predicates(self, tokens):
         """
         Finds out which tokens are predicates.
@@ -270,17 +211,12 @@
             (all_tokens, predicate, arg_structure), where arg_structure is a dictionary
             mapping argument labels to the words it includes.
         """
-<<<<<<< HEAD
         if self.language == 'pt':
             tokens_obj = [attributes.Token(utils.clean_text(t, False)) for t in tokens]
         else:
             tokens_obj = [attributes.Token(t) for t in tokens]
             
         converted_bound = np.array([self.boundary_reader.converter.convert(t) 
-=======
-        tokens_obj = [attributes.Token(utils.clean_text(t, False)) for t in tokens]
-        converted_bound = np.array([self.boundary_reader.converter.convert(t)
->>>>>>> dc4b6831
                                     for t in tokens_obj])
         converted_class = np.array([self.classify_reader.converter.convert(t)
                                     for t in tokens_obj])
@@ -347,11 +283,7 @@
         :returns: a list of strings (the tags)
         """
         converter = self.reader.converter
-<<<<<<< HEAD
         converted_tokens = np.array([converter.convert(token) 
-=======
-        converted_tokens = np.array([converter.convert(utils.clean_text(token, False))
->>>>>>> dc4b6831
                                      for token in tokens])
             
         answer = self.nn.tag_sentence(converted_tokens)

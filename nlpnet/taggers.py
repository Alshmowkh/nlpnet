# -*- coding: utf-8 -*-

"""
Taggers wrapping the neural networks.
"""

import logging
import numpy as np
from itertools import izip

import utils
import config
import attributes
from metadata import Metadata
from pos.pos_reader import POSReader
from srl.srl_reader import SRLReader
<<<<<<< HEAD
from parse.parse_reader import DependencyReader
from network import Network, ConvolutionalNetwork, DependencyNetwork
=======
from network import Network, ConvolutionalNetwork
>>>>>>> 2b63a954

def load_network(md):
    """
    Loads the network from the default file and returns it.
    """
    logger = logging.getLogger("Logger")
    is_srl = md.task.startswith('srl') and md.task != 'srl_predicates'
    
    logger.info('Loading network')
    if is_srl:
        net_class = ConvolutionalNetwork
<<<<<<< HEAD
    elif md.task == 'dependency':
        net_class = DependencyNetwork
=======
>>>>>>> 2b63a954
    else:
        net_class = Network
    nn = net_class.load_from_file(config.FILES[md.network])
    
    logger.info('Loading features...')
    type_features = utils.load_features_from_file(config.FILES[md.type_features])
    tables = [type_features]
    
    if md.use_caps:
        caps_features = utils.load_features_from_file(config.FILES[md.caps_features])
        tables.append(caps_features)
    if md.use_prefix:
        prefix_features = utils.load_features_from_file(config.FILES[md.prefix_features])
        for table in prefix_features:
            # one table for each size
            tables.append(table)
    if md.use_suffix:
        suffix_features = utils.load_features_from_file(config.FILES[md.suffix_features])
        for table in suffix_features:
            # one table for each size
            tables.append(table)
    if md.use_pos:
        pos_features = utils.load_features_from_file(config.FILES[md.pos_features])
        tables.append(pos_features)
    if md.use_chunk:
        chunk_features = utils.load_features_from_file(config.FILES[md.chunk_features])
        tables.append(chunk_features)
        
    nn.feature_tables = tables
    
    logger.info('Done')
    return nn


def create_reader(md, gold_file=None):
    """
    Creates a TextReader object for the given task and loads its dictionary.
    :param md: a metadata object describing the task
    :param gold_file: path to a file with gold standard data, if
        the reader will be used for testing.
    """
    logger = logging.getLogger('Logger')
    logger.info('Loading text reader...')
    
    if md.task == 'pos':
        tr = POSReader(filename=gold_file)
    
    elif md.task == 'dependency':
        tr = DependencyReader(filename=gold_file)
        
    elif md.task.startswith('srl'):
        tr = SRLReader(filename=gold_file, only_boundaries= (md.task == 'srl_boundary'),
                       only_classify= (md.task == 'srl_classify'), 
                       only_predicates= (md.task == 'srl_predicates'))
            
    else:
        raise ValueError("Unknown task: %s" % md.task)
    
    tr.load_dictionary()
    tr.load_tag_dict()
    tr.create_converter(md)
    
    logger.info('Done')
    return tr

def _group_arguments(tokens, predicate_positions, boundaries, labels):
    """
    Groups words pertaining to each argument and returns a dictionary for each predicate.
    """
    arg_structs = []
    
    for predicate_position, pred_boundaries, pred_labels in izip(predicate_positions,
                                                                 boundaries, 
                                                                 labels):
        structure = {}
        
        for token, boundary_tag in izip(tokens, pred_boundaries):
            if boundary_tag == 'O':
                continue
            
            elif boundary_tag == 'B':
                argument_tokens = [token]            
            
            elif boundary_tag == 'I':
                argument_tokens.append(token)  
                
            elif boundary_tag == 'E': 
                argument_tokens.append(token)
                tag = pred_labels.pop(0)
                structure[tag] = argument_tokens
            
            else:
                # boundary_tag == 'S'
                tag = pred_labels.pop(0)
                structure[tag] = [token]
        
        predicate = tokens[predicate_position]
        arg_structs.append((predicate, structure))
    
    return arg_structs
        

class SRLAnnotatedSentence(object):
    """
    Class storing a sentence with annotated semantic roles.
    
    It stores a list with the sentence tokens, called `tokens`, and a list of tuples
    in the format `(predicate, arg_strucutres)`. Each `arg_structure` is a dict mapping 
    semantic roles to the words that constitute it. This is used instead of a two-level
    dictionary because one sentence may have more than one occurrence of the same 
    predicate.
    
    This class is used only for storing data.
    """
    
    def __init__(self, tokens, arg_structures):
        """
        Creates an instance of a sentence with SRL data.
        
        :param tokens: a list of strings
        :param arg_structures: a list of tuples in the format (predicate, mapping).
            Each predicate is a string and each mapping is a dictionary mapping role labels
            to the words that constitute it. 
        """
        self.tokens = tokens
        self.arg_structures = arg_structures
        


class Tagger(object):
    """
    Base class for taggers. It should not be instantiated.
    """
    
    def __init__(self):
        """Creates a tagger and loads data preemptively"""
        asrt_msg = "nlpnet data directory is not set. \
If you don't have the trained models, download them from http://nilc.icmc.usp.br/nlpnet/models.html"
        assert config.data_dir is not None, asrt_msg
        
        self._load_data()
        
    def _load_data(self):
        """Implemented by subclasses"""
        pass


class SRLTagger(Tagger):
    """
    An SRLTagger loads the models and performs SRL on text.
    
    It works on three stages: predicate identification, argument detection and
    argument classification.    
    """
    
    def _load_data(self):
        """Loads data for SRL"""
        # load boundary identification network and reader 
        md_boundary = Metadata.load_from_file('srl_boundary')
        self.boundary_nn = load_network(md_boundary)
        self.boundary_reader = create_reader(md_boundary)
        self.boundary_itd = self.boundary_reader.get_inverse_tag_dictionary()
        
        # same for arg classification
        md_classify = Metadata.load_from_file('srl_classify')
        self.classify_nn = load_network(md_classify)
        self.classify_reader = create_reader(md_classify)
        self.classify_itd = self.classify_reader.get_inverse_tag_dictionary()
        
        # predicate detection
        md_pred = Metadata.load_from_file('srl_predicates')
        self.pred_nn = load_network(md_pred)
        self.pred_reader = create_reader(md_pred)
    
    def find_predicates(self, tokens):
        """
        Finds out which tokens are predicates.
        
        :param tokens: a list of attribute.Token elements
        :returns: the indices of predicate tokens
        """
        sent_codified = np.array([self.pred_reader.converter.convert(token) 
                                  for token in tokens])
        answer = np.array(self.pred_nn.tag_sentence(sent_codified))
        return answer.nonzero()[0]

    def tag(self, text):
        """
        Runs the SRL process on the given text.
        
        :param text: unicode or str encoded in utf-8.
        :param no_repeats: whether to prevent repeated argument labels
        :returns: a list of SRLAnnotatedSentence objects
        """
        tokens = utils.tokenize(text, clean=False)
        result = []
        for sent in tokens:
            tagged = self.tag_tokens(sent)
            result.append(tagged)
        
        return result

    def tag_tokens(self, tokens, no_repeats=False):
        """
        Runs the SRL process on the given tokens.
        
        :param tokens: a list of tokens (as strings)
        :param no_repeats: whether to prevent repeated argument labels
        :returns: a list of lists (one list for each sentence). Sentences have tuples 
            (all_tokens, predicate, arg_structure), where arg_structure is a dictionary 
            mapping argument labels to the words it includes.
        """
        tokens_obj = [attributes.Token(utils.clean_text(t, False)) for t in tokens]
        converted_bound = np.array([self.boundary_reader.converter.convert(t) 
                                    for t in tokens_obj])
        converted_class = np.array([self.classify_reader.converter.convert(t) 
                                    for t in tokens_obj])
        
        pred_positions = self.find_predicates(tokens_obj)
        
        # first, argument boundary detection
        # the answer includes all predicates
        answers = self.boundary_nn.tag_sentence(converted_bound, pred_positions)
        boundaries = [[self.boundary_itd[x] for x in pred_answer] 
                      for pred_answer in answers]
        arg_limits = [utils.boundaries_to_arg_limits(pred_boundaries) 
                      for pred_boundaries in boundaries]
        
        # now, argument classification
        answers = self.classify_nn.tag_sentence(converted_class, 
                                                pred_positions, arg_limits,
                                                allow_repeats=not no_repeats)
        arguments = [[self.classify_itd[x] for x in pred_answer] 
                     for pred_answer in answers]
        
        structures = _group_arguments(tokens, pred_positions, boundaries, arguments)
        return SRLAnnotatedSentence(tokens, structures)
        

class DependencyParser(Tagger):
    """A Dependency Parser based on a neural network tagger."""
    
    def _load_data(self):
        """Loads data for Dependency Parsing"""
        md = Metadata.load_from_file('dependency')
        self.nn = load_network(md)
        self.reader = create_reader(md)
        if md.use_pos:
            self.reader.load_pos_dict()
    
    def parse(self, text):
        """
        Split the given text into sentences and determines their 
        dependency trees. If you want to provide your own tokenized
        text, use `parse_sentence` instead.
                
        :param text: a string
        :returns: a list of ParsedSentence's
        """
        sentences = utils.tokenize(text, False)
        result = []
        for sent in sentences:
            parsed = self.parse_sentence(sent)
            result.append(parsed)
        
        return result
    
    def tag_tokens(self, tokens, return_tokens=False):
        """
        Parse the given sentence. This function is just an alias for
        `parse_sentence`.
        """
        return self.parse_sentence(tokens, return_tokens)
    
    def parse_sentence(self, tokens, return_tokens=False):
        """
        Parse the given sentence. It must be already tokenized; if you
        want nlpnet to tokenize the text, use the method `parse` instead.
        
        :param tokens: a list of strings
        :param return_tokens: if True, returns tuples (token, head). If False,
            only return the heads.
        """
        converter = self.reader.converter
        tokens_obj = []
        for token in tokens:
            word, pos = token.split('_')
            word = utils.clean_text(word, False)
            tokens_obj.append(attributes.Token(word, pos=pos))
        
        converted_tokens = np.array([converter.convert(token) 
                                     for token in tokens_obj])
        answer = self.nn.tag_sentence(converted_tokens)
        
        if return_tokens:
            return zip(tokens, answer)
        
        return answer
    
    def tag(self, text):
        """
        Parse the given text. This is just an alias for the 
        `parse` method.
        """
        return self.parse(text)
        

class POSTagger(Tagger):
    """A POSTagger loads the models and performs POS tagging on text."""
    
    def _load_data(self):
        """Loads data for POS"""
        md = Metadata.load_from_file('pos')
        self.nn = load_network(md)
        self.reader = create_reader(md)
        self.itd = self.reader.get_inverse_tag_dictionary()
    
    def tag(self, text):
        """
        Tags the given text.
        
        :param text: a string or unicode object. Strings assumed to be utf-8
        :returns: a list of lists (sentences with tokens). 
            Each sentence has (token, tag) tuples.
        """
        tokens = utils.tokenize(text, clean=False)
        result = []
        for sent in tokens:
            tagged = self.tag_tokens(sent, return_tokens=True)
            result.append(tagged)
        
        return result
    
    def tag_tokens(self, tokens, return_tokens=False):
        """
        Tags a given list of tokens. 
        
        Tokens should be produced with the nlpnet tokenizer in order to 
        match the entries in the vocabulary. If you have non-tokenized text,
        use POSTagger.tag(text).
        
        :param tokens: a list of strings
        :param return_tokens: if True, includes the tokens in the return,
            as a list of tuples (token, tag).
        :returns: a list of strings (the tags)
        """
        converter = self.reader.converter
        converted_tokens = np.array([converter.convert(utils.clean_text(token, False)) 
                                     for token in tokens])
        answer = self.nn.tag_sentence(converted_tokens)
        tags = [self.itd[tag] for tag in answer]
        
        if return_tokens:
            return zip(tokens, tags)
        
        return tags
<|MERGE_RESOLUTION|>--- conflicted
+++ resolved
@@ -14,12 +14,9 @@
 from metadata import Metadata
 from pos.pos_reader import POSReader
 from srl.srl_reader import SRLReader
-<<<<<<< HEAD
 from parse.parse_reader import DependencyReader
 from network import Network, ConvolutionalNetwork, DependencyNetwork
-=======
 from network import Network, ConvolutionalNetwork
->>>>>>> 2b63a954
 
 def load_network(md):
     """
@@ -31,11 +28,8 @@
     logger.info('Loading network')
     if is_srl:
         net_class = ConvolutionalNetwork
-<<<<<<< HEAD
     elif md.task == 'dependency':
         net_class = DependencyNetwork
-=======
->>>>>>> 2b63a954
     else:
         net_class = Network
     nn = net_class.load_from_file(config.FILES[md.network])

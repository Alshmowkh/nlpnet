# -*- coding: utf-8 -*-

"""
Taggers wrapping the neural networks.
"""

import logging
import numpy as np
from itertools import izip

import utils
import config
import attributes
from metadata import Metadata
from pos.pos_reader import POSReader
from srl.srl_reader import SRLReader
from parse.parse_reader import DependencyReader
from network import Network, ConvolutionalNetwork, DependencyNetwork
from network import Network, ConvolutionalNetwork

def load_network(md):
    """
    Loads the network from the default file and returns it.
    """
    logger = logging.getLogger("Logger")
    is_srl = md.task.startswith('srl') and md.task != 'srl_predicates'
    
    logger.info('Loading network')
    if is_srl:
        net_class = ConvolutionalNetwork
    elif md.task == 'dependency':
        net_class = DependencyNetwork
    else:
        net_class = Network
    nn = net_class.load_from_file(md.paths[md.network])
    
    logger.info('Loading features...')
    type_features = utils.load_features_from_file(md.paths[md.type_features])
    tables = [type_features]
    
    if md.use_caps:
        caps_features = utils.load_features_from_file(md.paths[md.caps_features])
        tables.append(caps_features)
    if md.use_prefix:
        prefix_features = utils.load_features_from_file(md.paths[md.prefix_features])
        for table in prefix_features:
            # one table for each size
            tables.append(table)
    if md.use_suffix:
        suffix_features = utils.load_features_from_file(md.paths[md.suffix_features])
        for table in suffix_features:
            # one table for each size
            tables.append(table)
    if md.use_pos:
        pos_features = utils.load_features_from_file(md.paths[md.pos_features])
        tables.append(pos_features)
    if md.use_chunk:
        chunk_features = utils.load_features_from_file(md.paths[md.chunk_features])
        tables.append(chunk_features)
        
    nn.feature_tables = tables
    
    logger.info('Done')
    return nn


def create_reader(md, gold_file=None):
    """
    Creates a TextReader object for the given task and loads its dictionary.
    :param md: a metadata object describing the task
    :param gold_file: path to a file with gold standard data, if
        the reader will be used for testing.
    """
    logger = logging.getLogger('Logger')
    logger.info('Loading text reader...')
    
    if md.task == 'pos':
<<<<<<< HEAD
        tr = POSReader(filename=gold_file)
    
    elif md.task == 'dependency':
        tr = DependencyReader(filename=gold_file)
=======
        tr = POSReader(md, filename=gold_file)
>>>>>>> bf62a779
        
    elif md.task.startswith('srl'):
        tr = SRLReader(md, filename=gold_file, only_boundaries= (md.task == 'srl_boundary'),
                       only_classify= (md.task == 'srl_classify'), 
                       only_predicates= (md.task == 'srl_predicates'))
            
    else:
        raise ValueError("Unknown task: %s" % md.task)
    
    tr.load_dictionary()
    tr.load_tag_dict()
    tr.create_converter()
    
    logger.info('Done')
    return tr

def _group_arguments(tokens, predicate_positions, boundaries, labels):
    """
    Groups words pertaining to each argument and returns a dictionary for each predicate.
    """
    arg_structs = []
    
    for predicate_position, pred_boundaries, pred_labels in izip(predicate_positions,
                                                                 boundaries, 
                                                                 labels):
        structure = {}
        
        for token, boundary_tag in izip(tokens, pred_boundaries):
            if boundary_tag == 'O':
                continue
            
            elif boundary_tag == 'B':
                argument_tokens = [token]            
            
            elif boundary_tag == 'I':
                argument_tokens.append(token)  
                
            elif boundary_tag == 'E': 
                argument_tokens.append(token)
                tag = pred_labels.pop(0)
                structure[tag] = argument_tokens
            
            else:
                # boundary_tag == 'S'
                tag = pred_labels.pop(0)
                structure[tag] = [token]
        
        predicate = tokens[predicate_position]
        arg_structs.append((predicate, structure))
    
    return arg_structs
        

class SRLAnnotatedSentence(object):
    """
    Class storing a sentence with annotated semantic roles.
    
    It stores a list with the sentence tokens, called `tokens`, and a list of tuples
    in the format `(predicate, arg_strucutres)`. Each `arg_structure` is a dict mapping 
    semantic roles to the words that constitute it. This is used instead of a two-level
    dictionary because one sentence may have more than one occurrence of the same 
    predicate.
    
    This class is used only for storing data.
    """
    
    def __init__(self, tokens, arg_structures):
        """
        Creates an instance of a sentence with SRL data.
        
        :param tokens: a list of strings
        :param arg_structures: a list of tuples in the format (predicate, mapping).
            Each predicate is a string and each mapping is a dictionary mapping role labels
            to the words that constitute it. 
        """
        self.tokens = tokens
        self.arg_structures = arg_structures
        


class Tagger(object):
    """
    Base class for taggers. It should not be instantiated.
    """
    
    def __init__(self, data = None):
        """Creates a tagger and loads data preemptively"""
        asrt_msg = "nlpnet data directory is not set. \
If you don't have the trained models, download them from http://nilc.icmc.usp.br/nlpnet/models.html"
        if data is None:
            assert config.data_dir is not None, asrt_msg
            self.paths = config.FILES
        else:
            self.paths = config.get_config_paths(data)
        
        self._load_data()
        
    def _load_data(self):
        """Implemented by subclasses"""
        pass


class SRLTagger(Tagger):
    """
    An SRLTagger loads the models and performs SRL on text.
    
    It works on three stages: predicate identification, argument detection and
    argument classification.    
    """
    
    def _load_data(self):
        """Loads data for SRL"""
        # load boundary identification network and reader 
        md_boundary = Metadata.load_from_file('srl_boundary', self.paths)
        self.boundary_nn = load_network(md_boundary)
        self.boundary_reader = create_reader(md_boundary)
        self.boundary_itd = self.boundary_reader.get_inverse_tag_dictionary()
        
        # same for arg classification
        md_classify = Metadata.load_from_file('srl_classify', self.paths)
        self.classify_nn = load_network(md_classify)
        self.classify_reader = create_reader(md_classify)
        self.classify_itd = self.classify_reader.get_inverse_tag_dictionary()
        
        # predicate detection
        md_pred = Metadata.load_from_file('srl_predicates', self.paths)
        self.pred_nn = load_network(md_pred)
        self.pred_reader = create_reader(md_pred)
    
    def find_predicates(self, tokens):
        """
        Finds out which tokens are predicates.
        
        :param tokens: a list of attribute.Token elements
        :returns: the indices of predicate tokens
        """
        sent_codified = np.array([self.pred_reader.converter.convert(token) 
                                  for token in tokens])
        answer = np.array(self.pred_nn.tag_sentence(sent_codified))
        return answer.nonzero()[0]

    def tag(self, text):
        """
        Runs the SRL process on the given text.
        
        :param text: unicode or str encoded in utf-8.
        :param no_repeats: whether to prevent repeated argument labels
        :returns: a list of SRLAnnotatedSentence objects
        """
        tokens = utils.tokenize(text, clean=False)
        result = []
        for sent in tokens:
            tagged = self.tag_tokens(sent)
            result.append(tagged)
        
        return result

    def tag_tokens(self, tokens, no_repeats=False):
        """
        Runs the SRL process on the given tokens.
        
        :param tokens: a list of tokens (as strings)
        :param no_repeats: whether to prevent repeated argument labels
        :returns: a list of lists (one list for each sentence). Sentences have tuples 
            (all_tokens, predicate, arg_structure), where arg_structure is a dictionary 
            mapping argument labels to the words it includes.
        """
        tokens_obj = [attributes.Token(utils.clean_text(t, False)) for t in tokens]
        converted_bound = np.array([self.boundary_reader.converter.convert(t) 
                                    for t in tokens_obj])
        converted_class = np.array([self.classify_reader.converter.convert(t) 
                                    for t in tokens_obj])
        
        pred_positions = self.find_predicates(tokens_obj)
        
        # first, argument boundary detection
        # the answer includes all predicates
        answers = self.boundary_nn.tag_sentence(converted_bound, pred_positions)
        boundaries = [[self.boundary_itd[x] for x in pred_answer] 
                      for pred_answer in answers]
        arg_limits = [utils.boundaries_to_arg_limits(pred_boundaries) 
                      for pred_boundaries in boundaries]
        
        # now, argument classification
        answers = self.classify_nn.tag_sentence(converted_class, 
                                                pred_positions, arg_limits,
                                                allow_repeats=not no_repeats)
        arguments = [[self.classify_itd[x] for x in pred_answer] 
                     for pred_answer in answers]
        
        structures = _group_arguments(tokens, pred_positions, boundaries, arguments)
        return SRLAnnotatedSentence(tokens, structures)
        

class DependencyParser(Tagger):
    """A Dependency Parser based on a neural network tagger."""
    
    def _load_data(self):
        """Loads data for Dependency Parsing"""
        md = Metadata.load_from_file('dependency')
        self.nn = load_network(md)
        self.reader = create_reader(md)
        if md.use_pos:
            self.reader.load_pos_dict()
    
    def parse(self, text):
        """
        Split the given text into sentences and determines their 
        dependency trees. If you want to provide your own tokenized
        text, use `parse_sentence` instead.
                
        :param text: a string
        :returns: a list of ParsedSentence's
        """
        sentences = utils.tokenize(text, False)
        result = []
        for sent in sentences:
            parsed = self.parse_sentence(sent)
            result.append(parsed)
        
        return result
    
    def tag_tokens(self, tokens, return_tokens=False):
        """
        Parse the given sentence. This function is just an alias for
        `parse_sentence`.
        """
        return self.parse_sentence(tokens, return_tokens)
    
    def parse_sentence(self, tokens, return_tokens=False):
        """
        Parse the given sentence. It must be already tokenized; if you
        want nlpnet to tokenize the text, use the method `parse` instead.
        
        :param tokens: a list of strings
        :param return_tokens: if True, returns tuples (token, head). If False,
            only return the heads.
        """
        converter = self.reader.converter
        tokens_obj = []
        for token in tokens:
            word, pos = token.split('_')
            word = utils.clean_text(word, False)
            tokens_obj.append(attributes.Token(word, pos=pos))
        
        converted_tokens = np.array([converter.convert(token) 
                                     for token in tokens_obj])
        answer = self.nn.tag_sentence(converted_tokens)
        
        if return_tokens:
            return zip(tokens, answer)
        
        return answer
    
    def tag(self, text):
        """
        Parse the given text. This is just an alias for the 
        `parse` method.
        """
        return self.parse(text)
        

class POSTagger(Tagger):
    """A POSTagger loads the models and performs POS tagging on text."""
    
    def _load_data(self):
        """Loads data for POS"""
        md = Metadata.load_from_file('pos', self.paths)
        self.nn = load_network(md)
        self.reader = create_reader(md)
        self.itd = self.reader.get_inverse_tag_dictionary()
    
    def tag(self, text):
        """
        Tags the given text.
        
        :param text: a string or unicode object. Strings assumed to be utf-8
        :returns: a list of lists (sentences with tokens). 
            Each sentence has (token, tag) tuples.
        """
        tokens = utils.tokenize(text, clean=False)
        result = []
        for sent in tokens:
            tagged = self.tag_tokens(sent, return_tokens=True)
            result.append(tagged)
        
        return result
    
    def tag_tokens(self, tokens, return_tokens=False):
        """
        Tags a given list of tokens. 
        
        Tokens should be produced with the nlpnet tokenizer in order to 
        match the entries in the vocabulary. If you have non-tokenized text,
        use POSTagger.tag(text).
        
        :param tokens: a list of strings
        :param return_tokens: if True, includes the tokens in the return,
            as a list of tuples (token, tag).
        :returns: a list of strings (the tags)
        """
        converter = self.reader.converter
        converted_tokens = np.array([converter.convert(utils.clean_text(token, False)) 
                                     for token in tokens])
        answer = self.nn.tag_sentence(converted_tokens)
        tags = [self.itd[tag] for tag in answer]
        
        if return_tokens:
            return zip(tokens, tags)
        
        return tags
<|MERGE_RESOLUTION|>--- conflicted
+++ resolved
@@ -16,7 +16,6 @@
 from srl.srl_reader import SRLReader
 from parse.parse_reader import DependencyReader
 from network import Network, ConvolutionalNetwork, DependencyNetwork
-from network import Network, ConvolutionalNetwork
 
 def load_network(md):
     """
@@ -75,14 +74,10 @@
     logger.info('Loading text reader...')
     
     if md.task == 'pos':
-<<<<<<< HEAD
-        tr = POSReader(filename=gold_file)
+        tr = POSReader(md, filename=gold_file)
     
     elif md.task == 'dependency':
-        tr = DependencyReader(filename=gold_file)
-=======
-        tr = POSReader(md, filename=gold_file)
->>>>>>> bf62a779
+        tr = DependencyReader(md, filename=gold_file)
         
     elif md.task.startswith('srl'):
         tr = SRLReader(md, filename=gold_file, only_boundaries= (md.task == 'srl_boundary'),

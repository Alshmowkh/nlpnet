# -*- coding: utf-8 -*-

"""
This script contains the definition of the Metadata class.
It can also be invoked in order to create a Metada object
and save it to a file in the data directory.
"""

import cPickle

import config

class Metadata(object):
    """
    Class for storing metadata about a neural network and its 
    parameter files.
    """
    
    def __init__(self, task, paths=None, use_caps=True, use_suffix=False, use_prefix=False,
                 use_pos=False, use_chunk=False, use_lemma=False):
        self.task = task
        self.paths = paths if paths else config.FILES
        self.use_caps = use_caps
        self.use_suffix = use_suffix
        self.use_prefix = use_prefix
        self.use_pos = use_pos
        self.use_chunk = use_chunk
        self.use_lemma = use_lemma
        self.metadata = 'metadata_%s' % task
        self.network = 'network_%s' % task
        self.tag_dict = '%s_tag_dict' % task
        
        # dependency edge filter doesn't use an actual neural network, so 
        # we call it "model" to be more consistent
        self.model = self.network
        
        if task == 'srl_boundary':
            self.pred_dist_table = 'pred_dist_table_boundary'
            self.target_dist_table = 'target_dist_table_boundary'
            self.transitions = 'srl_transitions_boundary'
            self.type_features = 'type_features_boundary'
            self.caps_features = 'caps_features_boundary'
            self.pos_features = 'pos_features_boundary'
            self.chunk_features = 'chunk_features_boundary'
            self.suffix_features = None
            
        elif task == 'srl_classify':
            self.pred_dist_table = 'pred_dist_table_classify'
            self.target_dist_table = 'target_dist_table_classify'
            self.transitions = None
            self.type_features = 'type_features_classify'
            self.caps_features = 'caps_features_classify'
            self.pos_features = 'pos_features_classify'
            self.chunk_features = 'chunk_features_classify'
            self.suffix_features = None
        
        elif task == 'srl':
            # one step srl
            self.pred_dist_table = 'pred_dist_table_1step'
            self.target_dist_table = 'target_dist_table_1step'
            self.transitions = 'srl_transitions_1step'
            self.type_features = 'type_features_1step'
            self.caps_features = 'caps_features_1step'
            self.pos_features = 'pos_features_1step'
            self.chunk_features = 'chunk_features_1step'
            self.suffix_features = None
        
        else:
            self.type_features = 'type_features_%s' % task
            self.caps_features = 'caps_features_%s' % task
            self.pos_features = 'pos_features_%s' % task
            self.chunk_features = 'chunk_features_%s' % task
            self.suffix_features = 'suffix_features_%s' % task
            self.prefix_features = 'prefix_features_%s' % task
    
    def __str__(self):
        """Shows the task at hand and which attributes are used."""
        lines = []
        lines.append("Metadata for task %s" % self.task)
        for k in self.__dict__:
            if isinstance(k, str) and k.startswith('use_'):
                lines.append('%s: %s' % (k, self.__dict__[k]))
        
        return '\n'.join(lines)
    
    def save_to_file(self): 
        """
        Save the contents of the metadata to a file. The filename is determined according
        to the task.
        """
        save_data = self.__dict__.copy()
        filename = self.paths['metadata_%s' % self.task]
        del(save_data['paths'])
        
        with open(filename, 'wb') as f:
            cPickle.dump(save_data, f, 2)
    
    @classmethod
    def load_from_file(cls, task, paths=None):
        """
        Reads the file containing the metadata for the given task and returns a 
        Metadata object.
        """
<<<<<<< HEAD
        if paths is None:
            paths = config.FILES
        md = Metadata(None, paths)
        
        # the actual content of the file is the __dict__ member variable, which contain all
        # the instance's data
=======
        # the actual content of the file is the __dict__ member variable, which contains all
        # the instance's data
        if paths is None:
            paths = config.FILES
        md = Metadata(None, paths)
        
>>>>>>> a8ae988a
        with open(paths['metadata_%s' % task], 'rb') as f:
            data = cPickle.load(f)
        md.__dict__.update(data)
        
        return md
<|MERGE_RESOLUTION|>--- conflicted
+++ resolved
@@ -101,21 +101,12 @@
         Reads the file containing the metadata for the given task and returns a 
         Metadata object.
         """
-<<<<<<< HEAD
         if paths is None:
             paths = config.FILES
         md = Metadata(None, paths)
         
         # the actual content of the file is the __dict__ member variable, which contain all
         # the instance's data
-=======
-        # the actual content of the file is the __dict__ member variable, which contains all
-        # the instance's data
-        if paths is None:
-            paths = config.FILES
-        md = Metadata(None, paths)
-        
->>>>>>> a8ae988a
         with open(paths['metadata_%s' % task], 'rb') as f:
             data = cPickle.load(f)
         md.__dict__.update(data)

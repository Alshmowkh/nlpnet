#!/usr/bin/env python
# -*- coding: utf-8 -*-

"""
Script to train a neural networks for NLP tagging tasks.

Author: Erick Rocha Fonseca
"""

import logging
import numpy as np

import nlpnet.config as config
import nlpnet.read_data as read_data
import nlpnet.utils as utils
import nlpnet.taggers as taggers
import nlpnet.metadata as metadata
import nlpnet.srl as srl
import nlpnet.pos as pos
import nlpnet.parse as parse
import nlpnet.arguments as arguments
import nlpnet.reader as reader
import nlpnet.attributes as attributes
<<<<<<< HEAD
from nlpnet.network import Network, ConvolutionalNetwork, DependencyNetwork
=======
from nlpnet.network import Network, ConvolutionalNetwork
>>>>>>> 2b63a954


############################
### FUNCTION DEFINITIONS ###
############################

def create_reader(args):
    """
    Creates and returns a TextReader object according to the task at hand.
    """
    logger.info("Reading text...")
    if args.task == 'pos':
        text_reader = pos.pos_reader.POSReader(filename=args.gold)
        if args.suffix:
            text_reader.create_suffix_list(args.suffix_size, 5)
        if args.prefix:
            text_reader.create_prefix_list(args.prefix_size, 5)
    
    elif args.task.startswith('srl'):
        text_reader = srl.srl_reader.SRLReader(filename=args.gold, only_boundaries=args.identify, 
                                               only_classify=args.classify,
                                               only_predicates=args.predicates)
        if args.identify:
            # only identify arguments
            text_reader.convert_tags('iobes', only_boundaries=True)
            
        elif not args.classify and not args.predicates:
            # this is SRL as one step, we use IOB
            text_reader.convert_tags('iob', update_tag_dict=False)
    
    elif args.task == 'dependency':
        text_reader = parse.parse_reader.DependencyReader(args.gold)
    
    else:
        raise ValueError("Unknown task: %s" % args.task)
    
    text_reader.load_or_create_dictionary()
    text_reader.load_or_create_tag_dict()
    return text_reader
    

def create_network(args, text_reader, feature_tables, md=None):
    """Creates and returns the neural network according to the task at hand."""
    logger = logging.getLogger("Logger")
    
    convolution_srl =  args.task.startswith('srl') and args.task != 'srl_predicates'
    convolution = convolution_srl or args.task == 'dependency'
    
    if convolution:
        # get some data structures used both by dep parsing and SRL
        distance_tables = utils.set_distance_features(args.max_dist, args.target_features,
                                                      args.pred_features)
        padding_left = text_reader.converter.get_padding_left(False)
        padding_right = text_reader.converter.get_padding_right(False)
    
        if args.task == 'dependency':
            nn = DependencyNetwork.create_new(feature_tables, distance_tables[0], 
                                              distance_tables[1], args.window, 
                                              args.convolution, args.hidden)
    
        else:
            num_tags = len(text_reader.tag_dict)
            nn = ConvolutionalNetwork.create_new(feature_tables, distance_tables[0], 
                                                 distance_tables[1], args.window, 
                                                 args.convolution, args.hidden, num_tags)
            
<<<<<<< HEAD
            if args.identify:
                logger.info("Loading initial transition scores table for argument identification")
                transitions = srl.train_srl.init_transitions_simplified(text_reader.tag_dict)
                nn.transitions = transitions
                nn.learning_rate_trans = args.learning_rate_transitions
                
            elif not args.classify:
                logger.info("Loading initial IOB transition scores table")
                transitions = srl.train_srl.init_transitions(text_reader.tag_dict, 'iob')
                nn.transitions = transitions
                nn.learning_rate_trans = args.learning_rate_transitions
    
=======
        elif not args.classify:
            logger.info("Loading initial IOB transition scores table")
            transitions = srl.train_srl.init_transitions(text_reader.tag_dict, 'iob')
            nn.transitions = transitions
            nn.learning_rate_trans = args.learning_rate_transitions
        
>>>>>>> 2b63a954
    else:
        num_tags = len(text_reader.tag_dict)
        nn = Network.create_new(feature_tables, args.window, args.hidden, num_tags)
        if args.learning_rate_transitions > 0:
            transitions = np.zeros((num_tags + 1, num_tags), np.float)
            nn.transitions = transitions
            nn.learning_rate_trans = args.learning_rate_transitions

        padding_left = text_reader.converter.get_padding_left(args.task == 'pos')
        padding_right = text_reader.converter.get_padding_right(args.task == 'pos')
    
    nn.padding_left = np.array(padding_left)
    nn.padding_right = np.array(padding_right)
    nn.learning_rate = args.learning_rate
    nn.learning_rate_features = args.learning_rate_features
    
<<<<<<< HEAD
    if args.convolution > 0 and args.hidden > 0:
=======
    if 'convolution' in args and args.convolution > 0 and args.hidden > 0:
>>>>>>> 2b63a954
        layer_sizes = (nn.input_size, nn.hidden_size, nn.hidden2_size, nn.output_size)
    else:
        layer_sizes = (nn.input_size, nn.hidden_size, nn.output_size)
    
    logger.info("Created new network with the following layer sizes: %s"
                % ', '.join(str(x) for x in layer_sizes))
    
    return nn
        
def save_features(nn, md):
    """
    Receives a sequence of feature tables and saves each one in the appropriate file.
    
    :param nn: the neural network
    :param md: a Metadata object describing the network
    """
    def save_affix_features(affix, iter_tables):
        """
        Helper function for both suffixes and affixes.
        affix should be either 'suffix' or 'affix'
        """
        # there can be an arbitrary number of tables, one for each length
        affix_features = []
        codes = getattr(attributes.Affix, '%s_codes' % affix)
        num_sizes = len(codes)
        for _ in range(num_sizes):
            affix_features.append(iter_tables.next())
        
        filename_key = getattr(md, '%s_features' % affix)
        filename = config.FILES[filename_key]
        utils.save_features_to_file(affix_features, filename)
        
    # type features
    utils.save_features_to_file(nn.feature_tables[0], config.FILES[md.type_features])
    
    # other features - the order is important!
    iter_tables = iter(nn.feature_tables[1:])
    if md.use_caps: utils.save_features_to_file(iter_tables.next(), config.FILES[md.caps_features])
    if md.use_prefix:
        save_affix_features('prefix', iter_tables)
    if md.use_suffix:
        save_affix_features('suffix', iter_tables)
    if md.use_pos: utils.save_features_to_file(iter_tables.next(), config.FILES[md.pos_features])
    if md.use_chunk: utils.save_features_to_file(iter_tables.next(), config.FILES[md.chunk_features])
    
def load_network_train(args, md):
    """Loads and returns a neural network with all the necessary data."""
    nn = taggers.load_network(md)
    
    logger.info("Loaded network with following parameters:")
    logger.info(nn.description())
    
    nn.learning_rate = args.learning_rate
    nn.learning_rate_features = args.learning_rate_features
<<<<<<< HEAD
    if md.task.startswith('srl') or md.task == 'pos':
        nn.learning_rate_trans = args.learning_rate_transitions
    
    return nn

def train(nn, reader, args):
=======
    
    return nn

def create_metadata(args):
    """Creates a Metadata object from the given arguments."""
    # using getattr because the SRL args object doesn't have a "suffix" attribute
    use_caps = getattr(args, 'caps', False)
    use_suffix = getattr(args, 'suffix', False)
    use_prefix = getattr(args, 'prefix', False)
    use_pos = getattr(args, 'pos', False)
    use_chunk = getattr(args, 'chunk', False)
    
    return metadata.Metadata(args.task, use_caps, use_suffix, use_prefix, 
                             use_pos, use_chunk)

def train(reader, args):
>>>>>>> 2b63a954
    """Trains a neural network for the selected task."""
    intervals = max(args.iterations / 200, 1)
    np.seterr(over='raise')
    
    if args.task.startswith('srl') and args.task != 'srl_predicates':
        arg_limits = None if args.task != 'srl_classify' else text_reader.arg_limits
        
        nn.train(reader.sentences, reader.predicates, reader.tags, 
                 args.iterations, intervals, args.accuracy, arg_limits)
<<<<<<< HEAD
    
    elif args.task == 'dependency':
        nn.train(reader.sentences, reader.heads, args.iterations, 
                 intervals, args.accuracy)
        
=======
>>>>>>> 2b63a954
    else:
        nn.train(reader.sentences, reader.tags, 
                 args.iterations, intervals, args.accuracy)



if __name__ == '__main__':
    args = arguments.get_args()

    logging_level = logging.DEBUG if args.verbose else logging.INFO
    utils.set_logger(logging_level)
    logger = logging.getLogger("Logger")

    config.set_data_dir(args.data)
    text_reader = create_reader(args)
    
    if not args.load_network:
        # if we are about to create a new network, create the metadata too
        md = create_metadata(args)
        md.save_to_file()
    else:
        md = metadata.Metadata.load_from_file(args.task)
    
    text_reader.create_converter(md)
    text_reader.codify_sentences()
    
    if args.load_network:
        logger.info("Loading provided network...")
        nn = load_network_train(args, md)
    else:
        logger.info('Creating new network...')
        feature_tables = utils.create_feature_tables(args, md, text_reader)
        nn = create_network(args, text_reader, feature_tables, md)
    
    logger.info("Starting training with %d sentences" % len(text_reader.sentences))
<<<<<<< HEAD
    train(nn, text_reader, args)
=======
    logger.info("Network connection learning rate: %f" % nn.learning_rate)
    logger.info("Feature vectors learning rate: %f" % nn.learning_rate_features)
    logger.info("Tag transition matrix learning rate: %f" % nn.learning_rate_trans)
    train(text_reader, args)
>>>>>>> 2b63a954
    
    logger.info("Saving trained models...")
    save_features(nn, md)
    
    nn_file = config.FILES[md.network]
    nn.save(nn_file)
    logger.info("Saved network to %s" % nn_file)
    <|MERGE_RESOLUTION|>--- conflicted
+++ resolved
@@ -21,11 +21,7 @@
 import nlpnet.arguments as arguments
 import nlpnet.reader as reader
 import nlpnet.attributes as attributes
-<<<<<<< HEAD
 from nlpnet.network import Network, ConvolutionalNetwork, DependencyNetwork
-=======
-from nlpnet.network import Network, ConvolutionalNetwork
->>>>>>> 2b63a954
 
 
 ############################
@@ -92,7 +88,6 @@
                                                  distance_tables[1], args.window, 
                                                  args.convolution, args.hidden, num_tags)
             
-<<<<<<< HEAD
             if args.identify:
                 logger.info("Loading initial transition scores table for argument identification")
                 transitions = srl.train_srl.init_transitions_simplified(text_reader.tag_dict)
@@ -104,15 +99,7 @@
                 transitions = srl.train_srl.init_transitions(text_reader.tag_dict, 'iob')
                 nn.transitions = transitions
                 nn.learning_rate_trans = args.learning_rate_transitions
-    
-=======
-        elif not args.classify:
-            logger.info("Loading initial IOB transition scores table")
-            transitions = srl.train_srl.init_transitions(text_reader.tag_dict, 'iob')
-            nn.transitions = transitions
-            nn.learning_rate_trans = args.learning_rate_transitions
-        
->>>>>>> 2b63a954
+                
     else:
         num_tags = len(text_reader.tag_dict)
         nn = Network.create_new(feature_tables, args.window, args.hidden, num_tags)
@@ -129,11 +116,7 @@
     nn.learning_rate = args.learning_rate
     nn.learning_rate_features = args.learning_rate_features
     
-<<<<<<< HEAD
-    if args.convolution > 0 and args.hidden > 0:
-=======
     if 'convolution' in args and args.convolution > 0 and args.hidden > 0:
->>>>>>> 2b63a954
         layer_sizes = (nn.input_size, nn.hidden_size, nn.hidden2_size, nn.output_size)
     else:
         layer_sizes = (nn.input_size, nn.hidden_size, nn.output_size)
@@ -188,14 +171,8 @@
     
     nn.learning_rate = args.learning_rate
     nn.learning_rate_features = args.learning_rate_features
-<<<<<<< HEAD
     if md.task.startswith('srl') or md.task == 'pos':
         nn.learning_rate_trans = args.learning_rate_transitions
-    
-    return nn
-
-def train(nn, reader, args):
-=======
     
     return nn
 
@@ -211,8 +188,7 @@
     return metadata.Metadata(args.task, use_caps, use_suffix, use_prefix, 
                              use_pos, use_chunk)
 
-def train(reader, args):
->>>>>>> 2b63a954
+def train(nn, reader, args):
     """Trains a neural network for the selected task."""
     intervals = max(args.iterations / 200, 1)
     np.seterr(over='raise')
@@ -222,14 +198,11 @@
         
         nn.train(reader.sentences, reader.predicates, reader.tags, 
                  args.iterations, intervals, args.accuracy, arg_limits)
-<<<<<<< HEAD
     
     elif args.task == 'dependency':
         nn.train(reader.sentences, reader.heads, args.iterations, 
                  intervals, args.accuracy)
         
-=======
->>>>>>> 2b63a954
     else:
         nn.train(reader.sentences, reader.tags, 
                  args.iterations, intervals, args.accuracy)
@@ -265,14 +238,10 @@
         nn = create_network(args, text_reader, feature_tables, md)
     
     logger.info("Starting training with %d sentences" % len(text_reader.sentences))
-<<<<<<< HEAD
-    train(nn, text_reader, args)
-=======
     logger.info("Network connection learning rate: %f" % nn.learning_rate)
     logger.info("Feature vectors learning rate: %f" % nn.learning_rate_features)
     logger.info("Tag transition matrix learning rate: %f" % nn.learning_rate_trans)
-    train(text_reader, args)
->>>>>>> 2b63a954
+    train(nn, text_reader, args)
     
     logger.info("Saving trained models...")
     save_features(nn, md)

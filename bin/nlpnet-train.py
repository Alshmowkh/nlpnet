#!/usr/bin/env python
# -*- coding: utf-8 -*-

"""
Script to train a neural networks for NLP tagging tasks.

Author: Erick Rocha Fonseca
"""

import logging
import numpy as np

import nlpnet.config as config
import nlpnet.read_data as read_data
import nlpnet.utils as utils
import nlpnet.taggers as taggers
import nlpnet.metadata as metadata
import nlpnet.srl as srl
import nlpnet.pos as pos
import nlpnet.arguments as arguments
import nlpnet.reader as reader
import nlpnet.attributes as attributes
from nlpnet.network import Network, ConvolutionalNetwork


############################
### FUNCTION DEFINITIONS ###
############################

def create_reader(args, md):
    """
    Creates and returns a TextReader object according to the task at hand.
    """
    logger.info("Reading text...")
    if args.task == 'pos':
<<<<<<< HEAD
        text_reader = pos.pos_reader.POSReader(filename=args.gold)
        if args.suffix:
            text_reader.create_suffix_list(args.suffix_size, 5)
        if args.prefix:
            text_reader.create_prefix_list(args.prefix_size, 5)
=======
        text_reader = pos.pos_reader.POSReader(md, filename=args.gold)
>>>>>>> 434a79e1
    
    elif args.task.startswith('srl'):
        text_reader = srl.srl_reader.SRLReader(md, filename=args.gold, only_boundaries=args.identify, 
                                               only_classify=args.classify,
                                               only_predicates=args.predicates)
        if args.identify:
            # only identify arguments
            text_reader.convert_tags('iobes', only_boundaries=True)
            
        elif not args.classify and not args.predicates:
            # this is SRL as one step, we use IOB
            text_reader.convert_tags('iob', update_tag_dict=False)
    
    else:
        raise ValueError("Unknown task: %s" % args.task)
    
    text_reader.load_or_create_dictionary()
    text_reader.load_or_create_tag_dict()
    return text_reader
    

def create_network(args, text_reader, feature_tables, md=None):
    """Creates and returns the neural network according to the task at hand."""
    logger = logging.getLogger("Logger")
    
    if args.task.startswith('srl') and args.task != 'srl_predicates':
        num_tags = len(text_reader.tag_dict)
        distance_tables = utils.set_distance_features(args.max_dist, args.target_features,
                                                      args.pred_features)
        nn = ConvolutionalNetwork.create_new(feature_tables, distance_tables[0], 
                                             distance_tables[1], args.window, 
                                             args.convolution, args.hidden, num_tags)
        padding_left = text_reader.converter.get_padding_left(False)
        padding_right = text_reader.converter.get_padding_right(False)
        if args.identify:
            logger.info("Loading initial transition scores table for argument identification")
            transitions = srl.train_srl.init_transitions_simplified(text_reader.tag_dict)
            nn.transitions = transitions
            nn.learning_rate_trans = args.learning_rate_transitions
            
        elif not args.classify:
            logger.info("Loading initial IOB transition scores table")
            transitions = srl.train_srl.init_transitions(text_reader.tag_dict, 'iob')
            nn.transitions = transitions
            nn.learning_rate_trans = args.learning_rate_transitions
        
    else:
        num_tags = len(text_reader.tag_dict)
        nn = Network.create_new(feature_tables, args.window, args.hidden, num_tags)
        if args.learning_rate_transitions > 0:
            transitions = np.zeros((num_tags + 1, num_tags), np.float)
            nn.transitions = transitions
            nn.learning_rate_trans = args.learning_rate_transitions

        padding_left = text_reader.converter.get_padding_left(args.task == 'pos')
        padding_right = text_reader.converter.get_padding_right(args.task == 'pos')
    
    nn.padding_left = np.array(padding_left)
    nn.padding_right = np.array(padding_right)
    nn.learning_rate = args.learning_rate
    nn.learning_rate_features = args.learning_rate_features
    
    if 'convolution' in args and args.convolution > 0 and args.hidden > 0:
        layer_sizes = (nn.input_size, nn.hidden_size, nn.hidden2_size, nn.output_size)
    else:
        layer_sizes = (nn.input_size, nn.hidden_size, nn.output_size)
    
    logger.info("Created new network with the following layer sizes: %s"
                % ', '.join(str(x) for x in layer_sizes))
    
    return nn
        
def save_features(nn, md):
    """
    Receives a sequence of feature tables and saves each one in the appropriate file.
    
    :param nn: the neural network
    :param md: a Metadata object describing the network
    """
    def save_affix_features(affix, iter_tables):
        """
        Helper function for both suffixes and affixes.
        affix should be either 'suffix' or 'affix'
        """
        # there can be an arbitrary number of tables, one for each length
        affix_features = []
        codes = getattr(attributes.Affix, '%s_codes' % affix)
        num_sizes = len(codes)
        for _ in range(num_sizes):
            affix_features.append(iter_tables.next())
        
        filename_key = getattr(md, '%s_features' % affix)
        filename = config.FILES[filename_key]
        utils.save_features_to_file(affix_features, filename)
        
    # type features
    utils.save_features_to_file(nn.feature_tables[0], config.FILES[md.type_features])
    
    # other features - the order is important!
    iter_tables = iter(nn.feature_tables[1:])
    if md.use_caps: utils.save_features_to_file(iter_tables.next(), config.FILES[md.caps_features])
    if md.use_prefix:
        save_affix_features('prefix', iter_tables)
    if md.use_suffix:
        save_affix_features('suffix', iter_tables)
    if md.use_pos: utils.save_features_to_file(iter_tables.next(), config.FILES[md.pos_features])
    if md.use_chunk: utils.save_features_to_file(iter_tables.next(), config.FILES[md.chunk_features])
    
def load_network_train(args, md):
    """Loads and returns a neural network with all the necessary data."""
    nn = taggers.load_network(md)
    
    logger.info("Loaded network with following parameters:")
    logger.info(nn.description())
    
    nn.learning_rate = args.learning_rate
    nn.learning_rate_features = args.learning_rate_features
    
    return nn

def create_metadata(args):
    """Creates a Metadata object from the given arguments."""
    # using getattr because the SRL args object doesn't have a "suffix" attribute
    use_caps = getattr(args, 'caps', False)
    use_suffix = getattr(args, 'suffix', False)
    use_prefix = getattr(args, 'prefix', False)
    use_pos = getattr(args, 'pos', False)
    use_chunk = getattr(args, 'chunk', False)
    
    return metadata.Metadata(args.task, use_caps, use_suffix, use_prefix, 
                             use_pos, use_chunk)

def train(reader, args):
    """Trains a neural network for the selected task."""
    intervals = max(args.iterations / 200, 1)
    np.seterr(over='raise')
    
    if args.task.startswith('srl') and args.task != 'srl_predicates':
        arg_limits = None if args.task != 'srl_classify' else text_reader.arg_limits
        
        nn.train(text_reader.sentences, text_reader.predicates, text_reader.tags, 
                 args.iterations, intervals, args.accuracy, arg_limits)
    else:
        nn.train(text_reader.sentences, text_reader.tags, 
                 args.iterations, intervals, args.accuracy)



if __name__ == '__main__':
    args = arguments.get_args()

    logging_level = logging.DEBUG if args.verbose else logging.INFO
    utils.set_logger(logging_level)
    logger = logging.getLogger("Logger")

    config.set_data_dir(args.data)
    
    if not args.load_network:
        # if we are about to create a new network, create the metadata too
<<<<<<< HEAD
        md = create_metadata(args)
=======
        md = metadata.Metadata(args.task, None, use_caps, use_suffix, use_prefix, 
                               use_pos, use_chunk, use_lemma)
>>>>>>> 434a79e1
        md.save_to_file()
    else:
        md = metadata.Metadata.load_from_file(args.task)
        
    text_reader = create_reader(args, md)
    text_reader.create_converter()
    text_reader.codify_sentences()
    
    if args.load_network:
        logger.info("Loading provided network...")
        nn = load_network_train(args, md)
    else:
        logger.info('Creating new network...')
        feature_tables = utils.create_feature_tables(args, md, text_reader)
        nn = create_network(args, text_reader, feature_tables, md)
    
    logger.info("Starting training with %d sentences" % len(text_reader.sentences))
    logger.info("Network connection learning rate: %f" % nn.learning_rate)
    logger.info("Feature vectors learning rate: %f" % nn.learning_rate_features)
    logger.info("Tag transition matrix learning rate: %f" % nn.learning_rate_trans)
    train(text_reader, args)
    
    logger.info("Saving trained models...")
    save_features(nn, md)
    
    nn_file = config.FILES[md.network]
    nn.save(nn_file)
    logger.info("Saved network to %s" % nn_file)
    <|MERGE_RESOLUTION|>--- conflicted
+++ resolved
@@ -33,16 +33,12 @@
     """
     logger.info("Reading text...")
     if args.task == 'pos':
-<<<<<<< HEAD
-        text_reader = pos.pos_reader.POSReader(filename=args.gold)
+        text_reader = pos.pos_reader.POSReader(md, filename=args.gold)
         if args.suffix:
             text_reader.create_suffix_list(args.suffix_size, 5)
         if args.prefix:
             text_reader.create_prefix_list(args.prefix_size, 5)
-=======
-        text_reader = pos.pos_reader.POSReader(md, filename=args.gold)
->>>>>>> 434a79e1
-    
+            
     elif args.task.startswith('srl'):
         text_reader = srl.srl_reader.SRLReader(md, filename=args.gold, only_boundaries=args.identify, 
                                                only_classify=args.classify,
@@ -171,9 +167,9 @@
     use_pos = getattr(args, 'pos', False)
     use_chunk = getattr(args, 'chunk', False)
     
-    return metadata.Metadata(args.task, use_caps, use_suffix, use_prefix, 
-                             use_pos, use_chunk)
-
+    return metadata.Metadata(args.task, None, use_caps, use_suffix, use_prefix, 
+                               use_pos, use_chunk)
+    
 def train(reader, args):
     """Trains a neural network for the selected task."""
     intervals = max(args.iterations / 200, 1)
@@ -201,12 +197,7 @@
     
     if not args.load_network:
         # if we are about to create a new network, create the metadata too
-<<<<<<< HEAD
         md = create_metadata(args)
-=======
-        md = metadata.Metadata(args.task, None, use_caps, use_suffix, use_prefix, 
-                               use_pos, use_chunk, use_lemma)
->>>>>>> 434a79e1
         md.save_to_file()
     else:
         md = metadata.Metadata.load_from_file(args.task)
